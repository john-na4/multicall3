--- conflicted
+++ resolved
@@ -7,31 +7,6 @@
 /// @author Nick Johnson <arachnid@notdot.net>
 
 contract Multicall {
-<<<<<<< HEAD
-    function aggregate(bytes memory data) public returns (bytes memory) {
-        uint256 malloc;
-        assembly { malloc := add(mul(mload(add(data, 0x20)), 0x20), 0x20) }
-        bytes memory results = new bytes(malloc);
-        uint256 _block = block.number;
-        assembly {
-            mstore(add(results, 0x20), _block)
-            let ptr := mload(0x40)
-            let cur := 0x40
-            let inc := 2
-            let len := mload(data)
-            for { } lt(cur, len) { } {
-                let _target     := mload(add(data, cur))
-                let _retLen     := mul(mload(add(data, add(cur, 0x20))), 0x20)
-                let _dataLength := mload(add(data, add(cur, 0x60)))
-                let _data       := add(data, add(cur, 0x80))
-                if eq(call(gas, _target, 0, _data, _dataLength, ptr, _retLen), 0)
-                    { revert(0, 0) }
-                for { let offset := 0 } lt(offset, _retLen) { offset := add(offset, 0x20) }
-                    { mstore(add(results, add(mul(inc, 0x20), offset)), mload(add(ptr, offset))) }
-                inc := add(inc, mload(add(data, add(cur, 0x20))))
-                cur := add(cur, add(0x80, _dataLength))
-            }
-=======
     struct Call {
         address target;
         bytes callData;
@@ -43,7 +18,6 @@
             (bool success, bytes memory ret) = calls[i].target.call(calls[i].callData);
             require(success);
             returnData[i] = ret;
->>>>>>> 02eedafa
         }
     }
     // Helper functions
