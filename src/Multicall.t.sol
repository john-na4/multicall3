--- conflicted
+++ resolved
@@ -7,7 +7,6 @@
 contract Store {
     uint256 internal val;
     function set(uint256 _val) public { val = _val; }
-    function setAndGetValue(uint256 _val) public returns (uint256) { val = _val; return _val; }
     function get() public view returns (uint256) { return val; }
     function getAnd10() public view returns (uint256, uint256) { return (val, 10); }
     function getAdd(uint256 _val) public view returns (uint256) { return val + _val; }
@@ -15,25 +14,10 @@
 
 // We inherit from Multicall rather than deploy an instance because solidity
 // can't return dynamically sized byte arrays from external contracts
-<<<<<<< HEAD
-contract MulticallTest is DSTest, Multicall, Utils {
-=======
 contract MulticallTest is DSTest, Multicall {
 
->>>>>>> 02eedafa
     Store public storeA;
     Store public storeB;
-
-    function getWordAsUint(bytes memory data, uint init) internal pure returns (uint ret) {
-        bytes memory word = new bytes(32);
-        for (uint i = init; i < init + 32; i++) {
-            word[i - init] = data[i];
-        }
-
-        assembly {
-            ret := mload(add(0x20, word))
-        }
-    }
 
     function setUp() public {
         storeA = new Store();
@@ -51,21 +35,6 @@
     function test_single_call_single_return_no_args() public {
         storeA.set(123);
 
-<<<<<<< HEAD
-        bytes memory _data = abi.encodePacked(
-            uint(1),                                // total number of return vals
-            abi.encode(
-                uint(address(storeA)),              // target address
-                uint(1)                             // number return vals for the next call
-            ),
-            uint(64),                               // location of calldata
-            uint(4),                                // length of call data
-            bytes4(keccak256("get()"))              // method selector
-        );
-
-        bytes memory _result = aggregate(_data);
-        uint _returnVal = getWordAsUint(_result, 32);
-=======
         Call[] memory _calls = new Call[](1);
         _calls[0].target = address(storeA);
         _calls[0].callData = abi.encodeWithSignature("get()");
@@ -76,7 +45,6 @@
         uint256 _returnVal;
         assembly { _returnVal := mload(add(0x20, _word)) }
 
->>>>>>> 02eedafa
         assertEq(_returnVal, 123);
     }
 
@@ -84,29 +52,6 @@
         storeA.set(123);
         storeB.set(321);
 
-<<<<<<< HEAD
-        bytes memory _data = abi.encodePacked(
-            uint(2),
-            abi.encode(
-                uint(address(storeA)),
-                uint(1)
-            ),
-            uint(64),
-            uint(4),
-            bytes4(keccak256("get()")),
-            abi.encode(
-                uint(address(storeB)),
-                uint(1)
-            ),
-            uint(64),
-            uint(4),
-            bytes4(keccak256("get()"))
-        );
-
-        bytes memory _result = aggregate(_data);
-        uint _returnValA = getWordAsUint(_result, 32);
-        uint _returnValB = getWordAsUint(_result, 64);
-=======
         Call[] memory _calls = new Call[](2);
         _calls[0].target = address(storeA);
         _calls[0].callData = abi.encodeWithSignature("get()");
@@ -122,7 +67,6 @@
         assembly { _returnValA := mload(add(0x20, _wordA)) }
         assembly { _returnValB := mload(add(0x20, _wordB)) }
 
->>>>>>> 02eedafa
         assertEq(_returnValA, 123);
         assertEq(_returnValB, 321);
     }
@@ -130,22 +74,6 @@
     function test_single_call_single_return_single_arg() public {
         storeA.set(123);
 
-<<<<<<< HEAD
-        bytes memory _data = abi.encodePacked(
-            uint(1),
-            abi.encode(
-                uint(address(storeA)),
-                uint(1)
-            ),
-            uint(64),
-            uint(36),
-            bytes4(keccak256("getAdd(uint256)")),
-            uint(1)
-        );
-
-        bytes memory _result = aggregate(_data);
-        uint _returnVal = getWordAsUint(_result, 32);
-=======
         Call[] memory _calls = new Call[](1);
         _calls[0].target = address(storeA);
         _calls[0].callData = abi.encodeWithSignature("getAdd(uint256)", 1);
@@ -156,7 +84,6 @@
         uint256 _returnVal;
         assembly { _returnVal := mload(add(0x20, _word)) }
 
->>>>>>> 02eedafa
         assertEq(_returnVal, 124);
     }
 
@@ -164,31 +91,6 @@
         storeA.set(123);
         storeB.set(321);
 
-<<<<<<< HEAD
-        bytes memory _data = abi.encodePacked(
-            uint(2),
-            abi.encode(
-                uint(address(storeA)),
-                uint(1)
-            ),
-            uint(64),
-            uint(36),
-            bytes4(keccak256("getAdd(uint256)")),
-            uint(1),
-            abi.encode(
-                uint(address(storeB)),
-                uint(1)
-            ),
-            uint(64),
-            uint(36),
-            bytes4(keccak256("getAdd(uint256)")),
-            uint(1)
-        );
-
-        bytes memory _result = aggregate(_data);
-        uint _returnValA = getWordAsUint(_result, 32);
-        uint _returnValB = getWordAsUint(_result, 64);
-=======
         Call[] memory _calls = new Call[](2);
         _calls[0].target = address(storeA);
         _calls[0].callData = abi.encodeWithSignature("getAdd(uint256)", 1);
@@ -204,7 +106,6 @@
         assembly { _returnValA := mload(add(0x20, _wordA)) }
         assembly { _returnValB := mload(add(0x20, _wordB)) }
 
->>>>>>> 02eedafa
         assertEq(_returnValA, 124);
         assertEq(_returnValB, 322);
     }
@@ -212,42 +113,6 @@
     function test_single_call_multi_return_no_args() public {
         storeA.set(123);
 
-<<<<<<< HEAD
-        bytes memory _data = abi.encodePacked(
-            uint(2),
-            abi.encode(
-                uint(address(storeA)),
-                uint(2)
-            ),
-            uint(64),
-            uint(4),
-            bytes4(keccak256("getAnd10()"))
-        );
-
-        bytes memory _result = aggregate(_data);
-        uint _returnValA = getWordAsUint(_result, 32);
-        uint _returnValB = getWordAsUint(_result, 64);
-        assertEq(_returnValA, 123);
-        assertEq(_returnValB, 10);
-    }
-
-    function test_single_call_dynamic_value() public {
-        bytes memory _data = abi.encodePacked(
-            uint(1),
-            abi.encode(
-                uint(address(storeA)),
-                uint(1)
-            ),
-            uint(64),
-            uint(36),
-            bytes4(keccak256("setAndGetValue(uint256)")),
-            uint(25)
-        );
-
-        bytes memory _result = aggregate(_data);
-        uint _returnVal = getWordAsUint(_result, 32);
-        assertEq(_returnVal, 25);
-=======
         Call[] memory _calls = new Call[](1);
         _calls[0].target = address(storeA);
         _calls[0].callData = abi.encodeWithSignature("getAnd10()");
@@ -281,6 +146,5 @@
         assertEq(gaslimit, block.gaslimit);
         assertEq(coinbase, block.coinbase);
         assertEq(balance, address(this).balance);
->>>>>>> 02eedafa
     }
 }